import type { FactoryMachine } from "../factory-machine";
import { resolveExit as hookResolveExit, send } from "../state-machine-hooks";
import { enhanceMethod } from "../ext/methodware/enhance-method";
import { buildSetup } from "../ext/setup";
import { isFactoryMachine } from "../machine-brand";
import { AllEventsOf } from "./types";

// Export function to reset the global stack (useful for testing)
export function resetGlobalHierarchyStack() {
  // No-op: global stack removed, keeping for backward compatibility
}

// Type definition for enhanced states with context
interface StateWithContext {
  stack: any[];
  depth: number;
  fullKey: string;
}

// Minimal duck-typed machine shape 
type AnyMachine = { getState(): any; send?: (...args: any[]) => void };

function getChildFromParentState(state: any): AnyMachine | undefined {
  const m = state?.data?.machine as any;
  if (!m) return undefined;
  // Prefer brand-based detection for our FactoryMachine instances
  if (isFactoryMachine(m)) return m as AnyMachine;

  // STRICT VALIDATION fallback: require getState AND send
  const isValidMachine = typeof m?.getState === "function" && typeof m?.send === "function";
  return isValidMachine ? (m as AnyMachine) : undefined;
}

function trySend(m: AnyMachine, type: string, ...params: any[]) {
  if (!m) throw new Error("Cannot send to undefined machine");
  if (typeof m.send !== "function") {
    throw new Error('Invalid state machine: send method is required');
  }
  return (m.send as any)(type, ...params);
}

function snapshot(m: AnyMachine) {
  if (!m || typeof m.getState !== 'function') {
    throw new Error('Invalid state machine: getState is not a function');
  }
  const state = m.getState();
  if (state === undefined) {
    throw new Error('Invalid state: getState() returned undefined');
  }
  return state;
}

// Build context for a state using incremental stack - add self to stack, reuse same stack
function buildStateContext(state: any, parentStack: any[], myDepth: number): StateWithContext {
  // DON'T modify the stack here - it should be set before calling this
  
<<<<<<< HEAD
  // Build fullKey from the COMPLETE stack - all states get the same fullKey representing full active path
  const fullKey = parentStack.filter(s => s).map(s => s.key).join('.');
=======
  // Build fullkey up to this state's depth (inclusive)
  const fullkey = parentStack
    .slice(0, myDepth + 1)
    .filter(s => s)
    .map(s => s.key)
    .join('.');
>>>>>>> 7d2dd902
  
  return { 
    stack: parentStack, // Shared stack reference
    depth: myDepth, 
<<<<<<< HEAD
    fullKey // Same fullKey for all states in the active hierarchy
=======
    fullkey
>>>>>>> 7d2dd902
  };
}

// Enhance a state with context information  
function enhanceStateWithContext(state: any, context: StateWithContext): any {
<<<<<<< HEAD
  const fullKey = context.stack.filter(s => s).map(s => s.key).join('.');
=======
  const fullkey = context.stack
    .slice(0, context.depth + 1)
    .filter(s => s)
    .map(s => s.key)
    .join('.');
>>>>>>> 7d2dd902
  return Object.assign(state, {
    stack: context.stack,
    depth: context.depth,
    fullKey: fullKey
  });
}

function isHandled(before: any, after: any, grandBeforeSnap?: any, grandAfterSnap?: any): boolean {
  return before?.key !== after?.key || 
         (grandBeforeSnap && grandAfterSnap && grandBeforeSnap?.key !== grandAfterSnap?.key);
}

function looksLikeExit(after: any, grandAfterSnap: any, hadMachine: boolean, hasMachine: boolean, duck: boolean, includeDataStateExitForDuck: boolean): boolean {
  const grandFinal = !!grandAfterSnap?.data?.final;
  const machineLost = hadMachine && !hasMachine;
  const hasData = after?.data !== undefined && after?.data !== null;
  const noMachine = !hasMachine;
  const dataStateExit = hasData && noMachine && (duck ? includeDataStateExitForDuck : true);
  
  return duck
    ? !!after?.data?.final
    : (!!after?.data?.final || machineLost || grandFinal || dataStateExit);
}

function triggerExit(machine: FactoryMachine<any>, parentState: any, after: any) {
  const id = parentState?.data?.id ?? parentState?.id;
  // Read parent state fresh when triggering exit to avoid stale capture
  const currentParentState = machine.getState();
  const ev = (machine as any).resolveExit?.({
    type: "child.exit",
    params: [{ id, state: after?.key, data: after?.data }],
    from: currentParentState,
  });
  if (ev) {
    machine.transition?.(ev);
  }
}

function enhanceSend(child: AnyMachine, machine: FactoryMachine<any>, parentState: any, duck: boolean, includeDataStateExitForDuck: boolean) {
  return (send: any) => (type: string, ...params: any[]) => {
    const before = snapshot(child);
    const grandBefore = getChildFromParentState(before);
    const grandBeforeSnap = grandBefore ? snapshot(grandBefore) : undefined;
    const res = send(type, ...params);
    const after = snapshot(child);
    const grandAfter = getChildFromParentState(after);
    const grandAfterSnap = grandAfter ? snapshot(grandAfter) : undefined;
    
    if (isHandled(before, after, grandBeforeSnap, grandAfterSnap)) {
      const hadMachine = before?.data?.machine;
      const hasMachine = after?.data?.machine;
      
      if (looksLikeExit(after, grandAfterSnap, hadMachine, hasMachine, duck, includeDataStateExitForDuck)) {
        // Use up-to-date parent state when signaling exit
        triggerExit(machine, machine.getState(), after);
      }
    }
    return res;
  };
}

/**
 * Setup function to enable child-first hierarchical routing with shared stack context.
 * 
 * Each machine automatically determines its depth by looking at the current shared stack.
 * 
 * @param machineIgnoreThis - The machine parameter (unused, for type inference)
 * @returns Setup function to be used with `setup(machine)(propagateSubmachines(machine))`
 */
export function propagateSubmachines<M extends FactoryMachine<any>>(
  machineIgnoreThis: M, 
  parentStack?: any[], 
  myDepth?: number
) {
  return (machine: M) => {
    const [addSetup, disposeAll] = buildSetup(machine);
    
    // If no parent stack provided, create root stack; otherwise use parent stack and increment depth
    const hierarchyStack = parentStack || [];
    const depth = myDepth !== undefined ? myDepth : 0;
    
    // Set a stable initialKey once per machine (duck-typed field for inspectors)
    try {
      const anyMachine = machine as any;
      if (anyMachine.initialKey === undefined) {
        // Use current key at setup time, which on creation equals the declared initial
        anyMachine.initialKey = machine.getState()?.key;
      }
    } catch {}

    // Enhance getState to add context using incremental stack
    const originalGetState = machine.getState;
    const childEnhanced = new WeakSet<object>();

    // Wrap getState so every read carries up-to-date context and child setup
    (machine as any).getState = () => {
      const state = originalGetState.call(machine);

      // Record this machine's current state at my depth
      hierarchyStack[depth] = state;

      // Auto-setup child machine (if present) for hierarchical routing
      const child = getChildFromParentState(state);
      if (child && !childEnhanced.has(child as any)) {
        childEnhanced.add(child as any);
        // Inherit stack and increment depth for child
        propagateSubmachines(child as any, hierarchyStack, depth + 1)(child as any);

        // If the child is a FactoryMachine, add send enhancer to notify exits
        if (isFactoryMachine(child as any)) {
          const duckChild = !isFactoryMachine(child as any);
          const enhancer = enhanceSend(child, machine, state, duckChild, true);
          const childMachine = child as FactoryMachine<any>;
          const [addChildSetup] = buildSetup(childMachine);
          addChildSetup(send(enhancer));
        }
      }

      // Attach complete hierarchy context to this state snapshot
      const completeFullkey = hierarchyStack.filter(s => s).map(s => s.key).join('.');
      return enhanceStateWithContext(state, {
        stack: hierarchyStack,
        depth: depth,
        fullkey: completeFullkey
      });
    };
    
    // Auto-enhance any child machines when parent state is accessed through resolveExit
    const originalResolveExit = (machine as any).resolveExit;
    (machine as any).resolveExit = (ev: any) => {
      const resolvedEvent = originalResolveExit ? originalResolveExit(ev) : ev;
      
      if (resolvedEvent && resolvedEvent.to) {
        const state = resolvedEvent.to;
        
        // Add myself to the stack at my depth
        hierarchyStack[depth] = state;
        
        // Set up child machines and build complete stack
        const child = getChildFromParentState(state);
        if (child && !childEnhanced.has(child as any)) {
          childEnhanced.add(child as any);
          
          // Set up child with the same stack and incremented depth
          propagateSubmachines(child as any, hierarchyStack, depth + 1)(child as any);
          
          // Add child state to complete the hierarchy
          const childState = child.getState();
          hierarchyStack[depth + 1] = childState;
          
          // Set up child send middleware to notify parent of state changes
          if (isFactoryMachine(child as any)) {
            const duckChild = !isFactoryMachine(child as any);
            const enhancer = enhanceSend(child, machine, state, duckChild, true);
            
            const childMachine = child as FactoryMachine<any>;
            const [addChildSetup] = buildSetup(childMachine);
            addChildSetup(send(enhancer));
          }
        }
        
<<<<<<< HEAD
        // Now enhance the state with complete hierarchy info - this is PART of resolving the exit
        const activeLength = hierarchyStack.findIndex(s => !s);
        const stackLength = activeLength === -1 ? hierarchyStack.length : activeLength;
        const completeFullkey = hierarchyStack.slice(0, stackLength).map(s => s.key).join('.');
=======
        // Now enhance the state with hierarchy info up to this depth
        const completeFullkey = hierarchyStack
          .slice(0, depth + 1)
          .filter(s => s)
          .map(s => s.key)
          .join('.');
>>>>>>> 7d2dd902
        const enhancedState = enhanceStateWithContext(state, {
          stack: hierarchyStack,
          depth: depth,
          fullKey: completeFullkey
        });
        
        return { ...resolvedEvent, to: enhancedState };
      }
      
      return resolvedEvent;
    };
    
    // Enhance resolveExit to supply sane defaults for probes
    addSetup(hookResolveExit((ev: any, next: (ev: any) => any) => {
      const from = ev?.from ?? machine.getState();
      const params = Array.isArray(ev?.params) ? ev.params : [];
      return next({ ...ev, from, params });
    }));

    // Child-first event routing
    const childFirst = (type: string, ...params: any[]): boolean => {
      const parentState = machine.getState();
      const child = getChildFromParentState(parentState);
      if (!child) return false;
      
      const before = snapshot(child);
      const grandBefore = getChildFromParentState(before);
      const grandBeforeSnap = grandBefore ? snapshot(grandBefore) : undefined;
      
      let threw = false;
      try {
        trySend(child, type, ...params);
      } catch {
        threw = true;
      }
      
      const after = snapshot(child);
      const grandAfter = getChildFromParentState(after);
      const grandAfterSnap = grandAfter ? snapshot(grandAfter) : undefined;
      
      const handledByState = isHandled(before, after, grandBeforeSnap, grandAfterSnap);
      const duckChild = !isFactoryMachine(child as any);
      const handled = !threw && (handledByState || duckChild);
      
      if (handled) {
        const hadMachine = before?.data?.machine;
        const hasMachine = after?.data?.machine;
        
        if (looksLikeExit(after, grandAfterSnap, hadMachine, hasMachine, duckChild, true)) {
          triggerExit(machine, parentState, after);
        }
        return true;
      }
      return false;
    };

    addSetup(
      send(innerSend => (type, ...params) => {
        const handled = childFirst(type, ...params);
        if (handled) return; // child handled
        
        const from = machine.getState();
        const resolved = (machine).resolveExit?.({ type, params, from } as any);
        
        // Allow self-transitions when they carry parameters
        if (resolved && resolved.to?.key === from.key && (!params || params.length === 0)) {
          return; // no-op on parameterless self-transition
        }
        
        return innerSend(type, ...params);
      })
    );

    return disposeAll;
  };
}

// Enhanced machine type with hierarchical event support
export type HierarchicalMachine<M> = M & {
  send: (type: HierarchicalEvents<M>, ...params: any[]) => void;
  getState: () => (M extends { getState(): infer S } ? S : any) & StateWithContext;
};

// Type that represents all possible events in a hierarchical machine
export type HierarchicalEvents<M> = 
  | AllEventsOf<M>  // Parent events
  | string; // Allow any string for propagated child events

/**
 * Create a hierarchical machine wrapper with enhanced event routing and incremental stack context.
 * 
 * @param machine - The factory machine to wrap with hierarchical features
 * @returns Enhanced machine with hierarchical capabilities, typed event routing, and context
 */
export function createHierarchicalMachine<M extends FactoryMachine<any>>(machine: M): HierarchicalMachine<M> {
  // Initialize machine as root (no parent stack or depth)
  propagateSubmachines(machine)(machine);
  
  // Return with enhanced type
  return machine as HierarchicalMachine<M>;
}<|MERGE_RESOLUTION|>--- conflicted
+++ resolved
@@ -54,40 +54,27 @@
 function buildStateContext(state: any, parentStack: any[], myDepth: number): StateWithContext {
   // DON'T modify the stack here - it should be set before calling this
   
-<<<<<<< HEAD
-  // Build fullKey from the COMPLETE stack - all states get the same fullKey representing full active path
-  const fullKey = parentStack.filter(s => s).map(s => s.key).join('.');
-=======
-  // Build fullkey up to this state's depth (inclusive)
-  const fullkey = parentStack
+  // Build fullKey up to this state's depth (inclusive)
+  const fullKey = parentStack
     .slice(0, myDepth + 1)
     .filter(s => s)
     .map(s => s.key)
     .join('.');
->>>>>>> 7d2dd902
   
   return { 
     stack: parentStack, // Shared stack reference
     depth: myDepth, 
-<<<<<<< HEAD
-    fullKey // Same fullKey for all states in the active hierarchy
-=======
-    fullkey
->>>>>>> 7d2dd902
+    fullKey
   };
 }
 
 // Enhance a state with context information  
 function enhanceStateWithContext(state: any, context: StateWithContext): any {
-<<<<<<< HEAD
-  const fullKey = context.stack.filter(s => s).map(s => s.key).join('.');
-=======
-  const fullkey = context.stack
+  const fullKey = context.stack
     .slice(0, context.depth + 1)
     .filter(s => s)
     .map(s => s.key)
     .join('.');
->>>>>>> 7d2dd902
   return Object.assign(state, {
     stack: context.stack,
     depth: context.depth,
@@ -206,12 +193,16 @@
         }
       }
 
-      // Attach complete hierarchy context to this state snapshot
-      const completeFullkey = hierarchyStack.filter(s => s).map(s => s.key).join('.');
+      // Attach hierarchy context up to this machine's depth
+      const completeFullKey = hierarchyStack
+        .slice(0, depth + 1)
+        .filter(s => s)
+        .map(s => s.key)
+        .join('.');
       return enhanceStateWithContext(state, {
         stack: hierarchyStack,
         depth: depth,
-        fullkey: completeFullkey
+        fullKey: completeFullKey
       });
     };
     
@@ -248,24 +239,16 @@
             addChildSetup(send(enhancer));
           }
         }
-        
-<<<<<<< HEAD
-        // Now enhance the state with complete hierarchy info - this is PART of resolving the exit
-        const activeLength = hierarchyStack.findIndex(s => !s);
-        const stackLength = activeLength === -1 ? hierarchyStack.length : activeLength;
-        const completeFullkey = hierarchyStack.slice(0, stackLength).map(s => s.key).join('.');
-=======
         // Now enhance the state with hierarchy info up to this depth
-        const completeFullkey = hierarchyStack
+        const completeFullKey = hierarchyStack
           .slice(0, depth + 1)
           .filter(s => s)
           .map(s => s.key)
           .join('.');
->>>>>>> 7d2dd902
         const enhancedState = enhanceStateWithContext(state, {
           stack: hierarchyStack,
           depth: depth,
-          fullKey: completeFullkey
+          fullKey: completeFullKey
         });
         
         return { ...resolvedEvent, to: enhancedState };
