--- conflicted
+++ resolved
@@ -5,10 +5,7 @@
 ## Agent Documentation Map
 
 **All agent guidance documents:**
-<<<<<<< HEAD
-=======
-
->>>>>>> 2402aa39
+
 - **`AGENTS.md`** (this file) - Session workflow, beads usage, testing, dev servers
 - **`CLAUDE.md`** - Project overview, architecture, build system
 - **`docs/DEVELOPMENT.md`** - Development patterns, example structure, path aliases
@@ -22,10 +19,7 @@
 ### Cardinal Rules
 
 1. **NEVER declare transitions as a variable** - Always pass transitions inline as a direct argument to `createMachine`/`createFlatMachine`
-<<<<<<< HEAD
-=======
-
->>>>>>> 2402aa39
+
    ```typescript
    // ❌ WRONG - Breaks type inference
    const transitions = { ... };
@@ -56,30 +50,20 @@
 - Use new API names without aliasing old ones
 - Do not add "legacy" or "deprecated" comments unless specifically required
 - Focus on clean, current API design
-<<<<<<< HEAD
-=======
-
->>>>>>> 2402aa39
+
 ## Quick Reference
 
-**Focus: Get next SINGLE work item or list all open work.**
-
-```bash
-bd ready              # Show issues ready to work (includes in-progress)
-bd list --status=open # List all open issues
-bd show <id>          # View specific issue details
-bd update <id> --status=in_progress  # Claim work
+```bash
+bd ready              # Find available work
+bd show <id>          # View issue details
+bd update <id> --status in_progress  # Claim work
 bd close <id>         # Complete work
 bd sync --flush-only  # Export to JSONL
 ```
 
-<<<<<<< HEAD
-**CRITICAL: ALWAYS CHECK GIT STATUS BEFORE/AFTER WORK**
-=======
 ### Finding Work
 **CRITICAL: ALWAYS CHECK GIT STATUS BEFORE/AFTER WORK**
 
->>>>>>> 2402aa39
 ```bash
 git status           # MUST check before starting work
 git status           # MUST check after completing work
@@ -90,19 +74,13 @@
 ### Finding Work (Task-Oriented)
 
 **CRITICAL: WORK IN DEPENDENCY AND PRIORITY ORDER**
-<<<<<<< HEAD
-- **NEVER ask user for priority decisions** 
-=======
 
 - **NEVER ask user for priority decisions**
->>>>>>> 2402aa39
 - Work tickets in dependency order first, then by priority
 - Use `bd ready` output order - it's already sorted correctly
 - If multiple items are ready, start with the first one listed
 - Dependencies should be set up in beads, not guessed
 - **If dependency order is unclear, create a ticket to determine order** or find existing context/plan epic to organize
-<<<<<<< HEAD
-=======
 
 ## 🚨 CRITICAL: TICKETS FIRST, THEN WORK - WITH EVIDENCE
 
@@ -169,21 +147,16 @@
 - Include reproduction steps if applicable
 - For bugs: prove the issue is fixed in the actual UI
 - For features: demonstrate the functionality works as intended
->>>>>>> 2402aa39
-
-```bash
-# Get next available work item (includes in-progress)
-bd ready
-
-# See everything open
+
+```bash
+# See what's ready to work on (with JSON for parsing)
+bd ready --json | jq '.[0]'
+
+# Get issue details (with JSON for parsing)
+bd show <issue-id> --json
+
+# List all open issues
 bd list --status=open
-
-# View specific issue with dependencies
-bd show <issue-id>
-
-# JSON output for parsing (if needed)
-bd ready --json | jq '.[0]'
-bd show <issue-id> --json
 ```
 
 ## Beads Ticket Organization
@@ -193,23 +166,27 @@
 This project uses a **two-tier ticket structure** for managing complex, multi-branch work:
 
 **Long-running ancestor tickets** - Persist across branches for continuity:
+
 - **Context/Plan tickets** (label: `plan`, type: `epic`) - Branch organization, work stream mapping
 - **Review tickets** (label: `review`, type: `task`) - Detailed findings, cross-cutting concerns
 - **Documentation tickets** (label: `doc`) - Persistent reference material
 
 **Shorter-lived work tickets** - Scoped to specific implementations:
+
 - **Epics** (type: `epic`, optional label: `v2` for breaking changes) - Major feature areas
 - **Features/Tasks/Bugs** (type: `feature|task|bug`) - Concrete work items
 
 ### Branch Planning Reference
 
 **System of record**: [matchina-19: Branch Plan Epic](http://localhost:3000/#/board?issue=matchina-19)
+
 - Catchall for branch organization context
 - Contains work stream dependency graph
 - Living document updated as branches are created/merged
 - **Use `bd show matchina-19` for current branch planning context**
 
 **Filesystem artifact**: `review/BRANCH_PLAN.md`
+
 - Historical artifact, may not exist
 - Used as draft area before syncing to bd
 - Beads ticket is source of truth, not this file
@@ -224,6 +201,7 @@
 ### Dependency Pattern
 
 **Work items usually link to organizing areas** (epics, plans) but this is NOT a blocker:
+
 - Can create work tickets independently and groom dependencies iteratively
 - Long-running tickets (plan/review) typically depend on work epics
 - Work tickets depend on each other based on implementation order
@@ -240,79 +218,12 @@
   - Do NOT attempt to start it yourself
 
 **User runs:**
+
 ```bash
 npm run dev              # Vitest watch (core library)
 npm --workspace docs run dev  # Astro dev server (docs at localhost:4321)
 ```
 
-<<<<<<< HEAD
-=======
-## Beads Ticket Organization
-
-### Methodology
-
-This project uses a **two-tier ticket structure** for managing complex, multi-branch work:
-
-**Long-running ancestor tickets** - Persist across branches for continuity:
-
-- **Context/Plan tickets** (label: `plan`, type: `epic`) - Branch organization, work stream mapping
-- **Review tickets** (label: `review`, type: `task`) - Detailed findings, cross-cutting concerns
-- **Documentation tickets** (label: `doc`) - Persistent reference material
-
-**Shorter-lived work tickets** - Scoped to specific implementations:
-
-- **Epics** (type: `epic`, optional label: `v2` for breaking changes) - Major feature areas
-- **Features/Tasks/Bugs** (type: `feature|task|bug`) - Concrete work items
-
-### Branch Planning Reference
-
-**System of record**: [matchina-19: Branch Plan Epic](http://localhost:3000/#/board?issue=matchina-19)
-
-- Catchall for branch organization context
-- Contains work stream dependency graph
-- Living document updated as branches are created/merged
-- **Use `bd show matchina-19` for current branch planning context**
-
-**Filesystem artifact**: `review/BRANCH_PLAN.md`
-
-- Historical artifact, may not exist
-- Used as draft area before syncing to bd
-- Beads ticket is source of truth, not this file
-
-### Labeling Strategy
-
-- `v2` - Breaking release work (HSM is primary driver)
-- `plan` - Branch/work stream planning
-- `review` - Cross-cutting review findings
-- `doc` - Reference documentation
-
-### Dependency Pattern
-
-**Work items usually link to organizing areas** (epics, plans) but this is NOT a blocker:
-
-- Can create work tickets independently and groom dependencies iteratively
-- Long-running tickets (plan/review) typically depend on work epics
-- Work tickets depend on each other based on implementation order
-- Don't block on perfect organization—refine as you go
-
-## Development Servers
-
-**CRITICAL: Do NOT run dev servers from agents.**
-
-- **ASSUME dev server is already running** - Developer pilots both agent and dev server
-- Don't check if running, don't try to start
-- If puppeteer/browser tests fail due to server not running:
-  - Inform user that dev server needs to be running
-  - Do NOT attempt to start it yourself
-
-**User runs:**
-
-```bash
-npm run dev              # Vitest watch (core library)
-npm --workspace docs run dev  # Astro dev server (docs at localhost:4321)
-```
-
->>>>>>> 2402aa39
 ## Testing Requirements
 
 **All bugs and features REQUIRE testing for completion:**
@@ -343,14 +254,6 @@
 - `docs/AGENTS.md` - Docs-specific patterns (Astro, MDX)
 - `review/` - Living review and planning workspace
 
-<<<<<<< HEAD
-**Focus:** Make things work. Tests pass, UI works (manually tested or puppeteer), AND git status is clean.
-
-
-## Commands
-
-**Agents can run:**
-=======
 **Focus:** Make things work. Tests and UI matter more than builds or typechecking unless explicitly asked.
 **Focus:** Make things work. Tests pass, UI works (manually tested or puppeteer), AND git status is clean.
 
@@ -358,7 +261,6 @@
 
 **Agents can run:**
 
->>>>>>> 2402aa39
 ```bash
 npm run dev              # Vitest watch mode (for testing)
 npm test                 # Run all tests with coverage (if everything passes)
@@ -366,10 +268,7 @@
 ```
 
 **User runs (agents assume running):**
-<<<<<<< HEAD
-=======
-
->>>>>>> 2402aa39
+
 ```bash
 npm --workspace docs run dev    # Astro dev server at localhost:4321
 npm run build:docs              # Build docs (SLOW, VERBOSE - user runs when needed)
@@ -381,10 +280,7 @@
 ```
 
 **Key points:**
-<<<<<<< HEAD
-=======
-
->>>>>>> 2402aa39
+
 - Agents do NOT run dev servers - assume they're running
 - **NEVER run `npm run build:docs` as agent** - extremely slow and verbose
 - **NEVER run `npm run dev:all` as agent** - agents don't run dev servers
@@ -418,9 +314,6 @@
 
 ## Quality Gates
 
-<<<<<<< HEAD
-**When to run:**
-=======
 Do prefer to run tests when working in the core
 Rely on developer (preferred) or browser integration (when running unattended) for manually testing examples in the docs
 Beware verbose quality gates. Do not naively pipe all output to yourself. 
@@ -430,7 +323,6 @@
 Never destroy work. We have git. But do NOT do hard resets. 
 **When to run:**
 
->>>>>>> 2402aa39
 - Tests: Always when working in core (`npm run dev` for watch mode)
 - Manual browser testing: For interactive UX (or use puppeteer via dev server)
 - build: When needed to verify library builds correctly
@@ -444,7 +336,6 @@
 **DO NOT naively ingest full output from builds, dev servers, tests, or other verbose processes.**
 
 **General rule: When output expected to be >2 pages, ALWAYS limit what you see.**
-<<<<<<< HEAD
 
 - **Tests**: Can be verbose with logging
   - Run specific tests when possible: `npx vitest run test/file.test.ts -t "pattern"`
@@ -459,6 +350,7 @@
 **Strategy: Pipe to file, read last 10-20 lines for success/failure, investigate more only if needed.**
 
 **Examples:**
+
 ```bash
 # ✅ Good - run specific test
 npx vitest run test/matchbox.test.ts -t "should create"
@@ -478,44 +370,6 @@
 ```
 
 **Safety:**
-- Never destroy work (we have git)
-- Do NOT do hard resets 
-=======
->>>>>>> 2402aa39
-
-- **Tests**: Can be verbose with logging
-  - Run specific tests when possible: `npx vitest run test/file.test.ts -t "pattern"`
-  - For full test runs, consider piping and reading selectively
-  - Watch mode usually manageable, but full runs with coverage can be verbose
-
-- **Builds/dev servers/checks**: Notoriously verbose (often >2 pages)
-  - Pipe to files/buffers first
-  - Read in reverse: last 10-20 lines first
-  - Only read more if needed for debugging
-
-**Strategy: Pipe to file, read last 10-20 lines for success/failure, investigate more only if needed.**
-
-**Examples:**
-
-```bash
-# ✅ Good - run specific test
-npx vitest run test/matchbox.test.ts -t "should create"
-
-# ✅ Good - limit output
-npm run build:lib 2>&1 | tail -20
-npm test 2>&1 | tail -30  # Tests may need more lines
-
-# ✅ Good - file then selective read
-npm run build:docs > /tmp/build.log 2>&1
-npm test > /tmp/test.log 2>&1
-# Then read last 20-30 lines of logs
-
-# ❌ Bad - don't do this
-npm run build:docs  # Floods context with verbose output
-npm test            # Can flood context if tests have logging
-```
-
-**Safety:**
 
 - Never destroy work (we have git)
 - Do NOT do hard resets
@@ -526,22 +380,14 @@
 
 **MANDATORY WORKFLOW:**
 
-1. **CHECK GIT STATUS** - CRITICAL: Before completing any work, ALWAYS check `git status` to see what files are modified
-2. **File issues for remaining work** - Create issues for anything that needs follow-up
-3. **Run quality gates** (if code changed) - Tests, linters, builds
-4. **Update issue status** - Close finished work, update in-progress items
-5. **COMMIT** - Use conventional commits and do NOT mention AI or tooling used
-6. **Clean up** - Remove any working docs, debug logging in code
-7. **CHECK GIT STATUS AGAIN** - CRITICAL: Verify all changes are committed
-8. **Hand off** - Provide context for next session
+1. **File issues for remaining work** - Create issues for anything that needs follow-up
+2. **Run quality gates** (if code changed) - Tests, linters, builds
+3. **Update issue status** - Close finished work, update in-progress items
+4. **COMMIT** - Use conventional commits and do NOT mention AI or tooling used
+5. **Clean up** - Remove any working docs, debug logging in code
+6. **Verify** - All changes committed
+7. **Hand off** - Provide context for next session
 
 **CRITICAL RULES:**
-<<<<<<< HEAD
-- Work is NOT complete until tested and committed
-- **ALWAYS check `git status` before closing tickets** - never complete work without knowing what will be committed
-- **NEVER leave uncommitted changes when moving to next ticket**
-- If you have uncommitted changes when closing a ticket, you MUST commit them first
-=======
-
-- Work is NOT complete until tested and committed
->>>>>>> 2402aa39
+
+- Work is NOT complete until tested and committed