--- conflicted
+++ resolved
@@ -276,7 +276,6 @@
 
 ## Recommended Merge Order
 
-<<<<<<< HEAD
 ### Phase 1: Atomic PRs ✓ MERGED
 - `fix/docs-and-paths` ✓
 - `docs/readme-improvements` ✓
@@ -295,66 +294,6 @@
 3. `feat/visualizers`
 4. `feat/hsm-propagation`
 5. `docs/hsm-propagation-examples`
-=======
-### Phase 1: Atomic PRs (can merge in any order)
-1. `chore/ai-setup`
-2. `fix/docs-and-paths`
-3. `docs/readme-improvements`
-4. `fix/types`
-5. `feat/react-use-machine-maybe`
-6. `fix/ext-types`
-7. `feat/send-hook`
-8. `feat/machine-branding`
-9. `docs/infrastructure`
-10. `chore/deps`
-
-### Phase 2: HSM Flatten ✓ COMPLETE
-1. `feat/hsm-definition-format` ✓
-2. `feat/hsm-flatten` ✓
-3. `docs/hsm-flatten-guide` ✓
-
-### Phase 3a: Inspection & Visualization ✓ COMPLETE
-1. `feat/hsm-inspect-core` ✓ (branches from docs/hsm-flatten-guide)
-2. `feat/visualizers` ✓ (branches from feat/hsm-inspect-core)
-
-### Phase 3b: Propagation ✓ COMPLETE (TBD if merging)
-1. `feat/hsm-propagation` ✓ (branches from docs/hsm-flatten-guide, includes branding)
-2. `docs/hsm-propagation-examples` ✓
-
-### Phase 4: Flatten-based Examples ✓ IN PROGRESS
-1. `docs/hsm-flatten-examples` ✓ - Port examples using flatten approach (matchina-b96 closed)
-2. Update hierarchical-machines.mdx to lead with flatten (matchina-0vb)
-
-### Phase 5: Remaining Work
-- Design manifest format (matchina-p4g) - lower priority
-- Create matchina/inspect subpath (matchina-3sj) - after merge
-- Externalize visualizers (matchina-9zh) - lower priority
-
-### Open Beads (independent work)
-- **matchina-hi7** - FlattenFactoryStateKeys type optimization → `fix/types` from main
-- **matchina-ukb** - FactoryMachine type errors → `fix/types` from main  
-- **matchina-1ve** - StoreMachine guide → `docs/store-machine-guide` from dev
-
----
-
-## Current Branch Structure (2025-12-26)
-
-```
-dev
-└── feat/hsm-definition-format
-    └── feat/hsm-flatten
-        └── docs/hsm-flatten-guide
-            ├── feat/hsm-inspect-core
-            │   └── feat/visualizers
-            │       └── docs/hsm-flatten-examples (NEW - to be created)
-            │
-            └── feat/hsm-propagation (includes branding)
-                └── docs/hsm-propagation-examples
-```
-
-**Strategy:** Merge flatten-based stack first (through visualizers + flatten-examples).
-Propagation stack is TBD - may merge later or keep as experimental.
->>>>>>> a68f9157
 
 ---
 
