# Branch Plan: Splitting feature/hsm-with-viz

This document plans how to split the `feature/hsm-with-viz` branch into atomic, independent feature/fix branches from `main`.

---

## Change Categories

### 1. AI Setup (atomic, no deps)
**Branch**: `chore/ai-setup`

Files:
- `AGENTS.md` (new)
- `CLAUDE.md` (new)
- `docs/AGENTS.md` (modified)
- `.claude/settings.local.json` (new)
- `.beads/*` (new directory)

**Notes**: Combine AI agent guidance + local issue tracking setup. Independent of all other changes.

---

### 2. Low-Intensity Fixes (atomic, no deps)
**Branch**: `fix/docs-and-paths`

Files:
- `docs/astro.config.mjs` (formatting/path fixes only, NOT new nav items)
- `docs/src/code/examples/async-calculator/AsyncCalculatorView.tsx`
- `docs/src/code/examples/stopwatch-using-react-state-using-transitionhooks/useStopwatch.ts`
- `docs/src/code/examples/stopwatch/machine.ts`
- `docs/src/code/examples/traffic-light-extended/TrafficLightView.tsx`
- `docs/src/code/examples/usage-app-store-with-immer.ts`
- `docs/src/code/examples/usage-effects.ts`
- `docs/src/code/examples/usage-promise-machine-hooks.ts`
- `docs/src/code/examples/usage-typeguards.ts`
- `docs/src/code/examples/usage-with-valibot.ts`
- `docs/src/code/examples/usage-with-zod-like-libs.ts`
- `docs/src/code/examples/lib/state-utils.ts`
- `.gitattributes`

**Notes**: Import path fixes, formatting, minor doc corrections. Independent.

---

### 3. README Updates (atomic, no deps)
**Branch**: `docs/readme-improvements`

Files:
- `README.md` (non-HSM portions: link fixes, formatting)

**Notes**: Only the link fixes and non-HSM content. HSM docs go with HSM feature.

---

### 4. Type Fixes (atomic, no deps)
**Branch**: `fix/types`

Files:
- `src/factory-machine-types.ts` (NormalizeParams, getState return type)
- `src/function-types.ts`
- `src/state-types.ts`

**Notes**: Type improvements that fix existing issues. Independent of HSM.

---

### 5. React Integration Improvements (atomic, no deps)
**Branch**: `feat/react-use-machine-maybe`

Files:
- `src/integrations/react.ts` (useMachineMaybe, improved useMachine)

**Notes**: Adds `useMachineMaybe` for optional machine support. Independent.

---

### 6. Ext/Funcware Fixes (atomic, no deps)
**Branch**: `fix/ext-types`

Files:
- `src/ext/funcware/abortable.ts`
- `src/ext/funcware/tap.ts`
- `src/ext/methodware/enhance-method.ts`
- `src/ext/methodware/method-enhancer.ts`
- `src/ext/setup.ts` (buildSetup addition)

**Notes**: Type fixes and import consolidation in ext/. Independent.

---

### 7. Hook System Improvements (atomic, no deps)
**Branch**: `feat/send-hook`

Files:
- `src/state-machine-hooks.ts` (send hook, type improvements)
- `src/state-machine-hook-adapters.ts`

**Notes**: Adds `send` hook, improves adapter types. Could depend on ext fixes but likely independent.

---

### 8. Machine Branding (atomic, no deps)
**Branch**: `feat/machine-branding`

Files:
- `src/machine-brand.ts` (new)
- `src/store-brand.ts` (new)
- `src/is-machine.ts` (new)
- `src/store-machine.ts` (minor addition)
- `src/factory-machine.ts` (branding call only)

**Notes**: Runtime branding for type guards. Independent feature.

---

### 9. HSM Definition Format (xstate-ish) (depends on: types)
**Branch**: `feat/hsm-definition-format`

Files:
- `src/definitions.ts` (new)
- `src/definition-types.ts` (new)
- `test/definitions.test.ts` (new)

**Notes**: Core “xstate-ish” machine definition format (`states`, `transitions`, `initial`). This is the stable base that inspection/viz should target.

---

### 10. HSM Flattening (core path) (depends on: hsm-definition-format)
**Branch**: `feat/hsm-flatten`

Files:
- `src/definitions.ts` (flattening exports live here today; may move later)
- `test/flatten.types.ts` (new)

**Notes**: Flatten nested definitions into a single-level keyspace. This is the preferred HSM path and should remain independent of propagation.

---

### 11. HSM Core: Propagation (optional path) (depends on: hsm-definition-format, branding, send-hook)
**Branch**: `feat/hsm-propagation`

Files:
- `src/nesting/propagateSubmachines.ts` (new)
- `src/nesting/submachine.ts` (new)
- `src/nesting/types.ts` (new)
- `src/nesting/readHierarchicalFullKey.ts` (new)
- `src/index.ts` (exports)
- `test/hsm.*.ts` (all HSM tests)
- `test/propagateSubmachines.bubble.test.ts`

**Notes**: Event propagation / child-first routing. Useful, but not required for “hierarchy support” if flattening is the primary mechanism.

---

### 12. HSM Inspection Core (externalizable) (depends on: hsm-definition-format)
**Branch**: `feat/hsm-inspect-core`

Files:
- `src/nesting/inspect.ts` (new)
- `test/context-propagation-bug.test.ts`
- `test/context-propagation-bug.test.tsx`
- `test/debug-context-propagation.test.tsx`

**Notes**: Keep inspection as propagation-independent as possible: prefer operating on definitions and/or current state shape.

---

### 13. Docs: HSM Flatten Guide (preferred) (depends on: hsm-definition-format, hsm-flatten)
**Branch**: `docs/hsm-flatten-guide`

Files:
- `docs/src/content/docs/guides/hierarchical-machines.mdx` (new)
- `docs/src/content/docs/examples/hsm-overview.mdx` (new)
- `docs/src/content/docs/examples/hsm-nested-vs-flattened.mdx` (new)
- `docs/src/code/examples/hsm-nested-vs-flattened/*` (new)
- `docs/astro.config.mjs` (nav additions for HSM)
- `docs/src/content/docs/index.mdx` (HSM links)
- `README.md` (HSM section)

**Notes**: Orient docs towards flattening first. Keep propagation as an optional section/follow-up.

---

### 14. Docs: HSM Propagation Examples (optional) (depends on: hsm-propagation)
**Branch**: `docs/hsm-propagation-examples`

Files:
- `docs/src/content/docs/examples/hsm-checkout.mdx` (new)
- `docs/src/content/docs/examples/hsm-combobox.mdx` (new)
- `docs/src/code/examples/hsm-checkout/*` (new)
- `docs/src/code/examples/hsm-combobox/*` (new)

**Notes**: Higher-level examples that rely on propagation / child routing.

---

### 15. Visualizers/Inspectors (externalizable) (depends on: hsm-inspect-core)
**Branch**: `feat/visualizers`

Files:
- `docs/src/components/inspectors/HSMMermaidInspector.tsx` (new)
- `docs/src/components/inspectors/MermaidInspector.tsx` (modified)
- `docs/src/components/inspectors/MermaidInspector.css` (new)
- `docs/src/components/inspectors/SketchInspector.tsx` (new)
- `docs/src/components/inspectors/SketchInspector.css` (new)
- `docs/src/components/HSMVisualizerDemo.tsx` (new)
- `docs/src/components/MachineExampleWithChart.tsx`
- `docs/src/components/Mermaid.tsx`
- `docs/src/components/mermaid.css`
- `docs/src/code/examples/lib/matchina-machine-to-xstate-definition.ts`
- `test/sketch-inspector*.test.tsx`

**Notes**: Visualization components. Should depend only on inspection/definition-format outputs, not on propagation.

---

### 16. Docs Infrastructure (atomic, no deps)
**Branch**: `docs/infrastructure`

Files:
- `docs/DEVELOPMENT.md` (new)
- `docs/FEATURE-CHECKLIST.md` (new)
- `docs/src/USAGE_PATTERNS.md` (new)

**Notes**: Docs development guides. Independent.

---

### 17. Package Updates (atomic, no deps)
**Branch**: `chore/deps`

Files:
- `package.json`
- `package-lock.json`

**Notes**: Dependency updates. Review what's actually needed vs HSM-specific.

---

## Dependency Graph

```mermaid
graph TD
    subgraph "Phase 1: Atomic (merged)"
        A2[fix/docs-and-paths ✓]
        A3[docs/readme-improvements ✓]
        A5[feat/react-use-machine-maybe ✓]
        A9[docs/infrastructure ✓]
        A10[chore/deps ✓]
    end

    subgraph "Phase 2: HSM Flatten"
        B1[feat/hsm-definition-format]
        B2[feat/hsm-flatten]
        B5[docs/hsm-flatten-guide]
    end

    subgraph "Phase 3: HSM Propagate (optional)"
        A8[feat/machine-branding]
        B3[feat/hsm-inspect-core]
        B4[feat/visualizers]
        B6[feat/hsm-propagation]
        B7[docs/hsm-propagation-examples]
    end

    B1 --> B2
    B2 --> B5
    B1 --> B3
    B3 --> B4
    A8 --> B6
    B1 --> B6
    B6 --> B7
```

---

## Recommended Merge Order

### Phase 1: Atomic PRs ✓ MERGED
- `fix/docs-and-paths` ✓
- `docs/readme-improvements` ✓
- `feat/react-use-machine-maybe` ✓
- `docs/infrastructure` ✓
- `chore/deps` ✓

<<<<<<< HEAD
### Phase 2: HSM Flatten ✓ COMPLETE
1. `feat/hsm-definition-format` ✓
2. `feat/hsm-flatten` ✓
3. `docs/hsm-flatten-guide` ✓

### Phase 3a: Inspection & Visualization (independent of propagation)
1. `feat/hsm-inspect-core` ✓ (branches from docs/hsm-flatten-guide)
2. `feat/visualizers` ✓ (branches from feat/hsm-inspect-core)

### Phase 3b: Propagation (optional, parallel to 3a)
1. `feat/hsm-propagation` ✓ (branches from docs/hsm-flatten-guide, includes branding)
2. `docs/hsm-propagation-examples` ✓

### Phase 4: Remaining Work (unblocked)

**Visualization track:**
- Design manifest format (matchina-p4g)
- Externalize visualizers (matchina-9zh)
- Create matchina/inspect subpath (matchina-3sj)

**Type improvements:**
- FlattenFactoryStateKeys optimization (matchina-hi7)
- Fix FactoryMachine type errors (matchina-ukb)

**Docs:**
- StoreMachine guide (matchina-1ve)

---

## Current Branch Structure (2025-12-26)

```
dev
└── feat/hsm-definition-format
    └── feat/hsm-flatten
        └── docs/hsm-flatten-guide
            ├── feat/hsm-inspect-core
            │   └── feat/visualizers
            │
            └── feat/hsm-propagation (includes branding)
                └── docs/hsm-propagation-examples
```
=======
### Phase 2: HSM Flatten
1. `feat/hsm-definition-format`
2. `feat/hsm-flatten`
3. `docs/hsm-flatten-guide`

### Phase 3: HSM Propagate (optional)
1. `feat/machine-branding`
2. `feat/hsm-inspect-core`
3. `feat/visualizers`
4. `feat/hsm-propagation`
5. `docs/hsm-propagation-examples`
>>>>>>> 782701b7

---

## Review Directory Disposition

| File | Action |
|------|--------|
| `100-context.md` | Archive or delete - initial context |
| `101-architecture.md` | Keep if relevant to main |
| `102-api-surface.md` | Keep if relevant to main |
| `103-hsm-semantics.md` | Move to definition/flatten docs branch (or archive if superseded) |
| `104-types.md` | Keep - type optimization notes |
| `301-api-brainstorm.md` | Move to definition/flatten planning |
| `303-visualizers.md` | Move to visualizers branch |
| `401-work-plan.md` | Archive - superseded by this plan |
| `MERGE-READINESS.md` | Delete - no longer merging |
| `NEXT-SESSION.md` | Update with new plan |
| `branch-plan.md` | This file - keep in dev branch |

---

## Next Steps

All HSM branches complete. Ready for PR creation and merge.<|MERGE_RESOLUTION|>--- conflicted
+++ resolved
@@ -283,19 +283,18 @@
 - `docs/infrastructure` ✓
 - `chore/deps` ✓
 
-<<<<<<< HEAD
-### Phase 2: HSM Flatten ✓ COMPLETE
-1. `feat/hsm-definition-format` ✓
-2. `feat/hsm-flatten` ✓
-3. `docs/hsm-flatten-guide` ✓
+### Phase 2: HSM Flatten
+1. `feat/hsm-definition-format`
+2. `feat/hsm-flatten`
+3. `docs/hsm-flatten-guide`
 
 ### Phase 3a: Inspection & Visualization (independent of propagation)
-1. `feat/hsm-inspect-core` ✓ (branches from docs/hsm-flatten-guide)
-2. `feat/visualizers` ✓ (branches from feat/hsm-inspect-core)
+1. `feat/hsm-inspect-core`  (branches from docs/hsm-flatten-guide)
+2. `feat/visualizers`  (branches from feat/hsm-inspect-core)
 
 ### Phase 3b: Propagation (optional, parallel to 3a)
-1. `feat/hsm-propagation` ✓ (branches from docs/hsm-flatten-guide, includes branding)
-2. `docs/hsm-propagation-examples` ✓
+1. `feat/hsm-propagation`  (branches from docs/hsm-flatten-guide, includes branding)
+2. `docs/hsm-propagation-examples` 
 
 ### Phase 4: Remaining Work (unblocked)
 
@@ -326,19 +325,6 @@
             └── feat/hsm-propagation (includes branding)
                 └── docs/hsm-propagation-examples
 ```
-=======
-### Phase 2: HSM Flatten
-1. `feat/hsm-definition-format`
-2. `feat/hsm-flatten`
-3. `docs/hsm-flatten-guide`
-
-### Phase 3: HSM Propagate (optional)
-1. `feat/machine-branding`
-2. `feat/hsm-inspect-core`
-3. `feat/visualizers`
-4. `feat/hsm-propagation`
-5. `docs/hsm-propagation-examples`
->>>>>>> 782701b7
 
 ---
 
