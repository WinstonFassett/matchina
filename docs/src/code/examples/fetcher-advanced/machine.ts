--- conflicted
+++ resolved
@@ -128,14 +128,13 @@
     ),
     guard((ev) => (ev.type === "refetch" ? fetcher.tries < maxTries : true)),
   );
-<<<<<<< HEAD
   if (defaultOptions.autoretry) {
     const autoRetryStates = ["NetworkError", "TimedOut", "Error"] as const;
 
     fetcher.setup(
       ...autoRetryStates.map((stateName) =>
         effect(
-          whenState(stateName, (_ev) => {
+          whenState(stateName, () => {
             if (fetcher.tries < maxTries) {
               const backoff = 1000 * fetcher.tries;
               const timer = setTimeout(() => {
@@ -150,26 +149,6 @@
       ),
     );
   }
-=======
-
-  // Create the setup function, always initialize it
-  fetcher.setup(
-    effect(
-      whenState("NetworkError", (_ev) => {
-        if (defaultOptions.autoretry && fetcher.tries < maxTries) {
-          const backoff = 1000 * fetcher.tries;
-          const timer = setTimeout(() => {
-            fetcher.refetch();
-          }, backoff);
-          return () => {
-            clearTimeout(timer);
-          };
-        }
-      }),
-    ),
-  );
-
->>>>>>> ced2ce08
   return fetcher;
 }
 
