--- conflicted
+++ resolved
@@ -46,11 +46,7 @@
     "Working"
   );
 
-<<<<<<< HEAD
-  setup(ctrl)((_m) => propagateSubmachines(ctrl));
-=======
   // setup(ctrl)(propagateSubmachines);
->>>>>>> a417fbcd
   
   // Return with hierarchical machine for child event routing
   const hierarchical = createHierarchicalMachine(ctrl);
