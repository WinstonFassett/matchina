--- conflicted
+++ resolved
@@ -1,6 +1,5 @@
 // @ts-check
 import react from "@astrojs/react";
-<<<<<<< HEAD
 import { fileURLToPath } from "url";
 import path from "path";
 import fs from "fs";
@@ -25,10 +24,8 @@
 //     }),
 //   ],
 // })
-=======
 import starlight from "@astrojs/starlight";
 import { defineConfig } from "astro/config";
->>>>>>> 4ea4cbaf
 
 // const __dirname = path.dirname(fileURLToPath(import.meta.url));
 // const twoslashConfigPath = path.resolve(__dirname, "twoslash.config.js");
