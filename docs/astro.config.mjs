--- conflicted
+++ resolved
@@ -171,15 +171,11 @@
               label: "Promise Machines",
               link: "/guides/promises",
             },
-<<<<<<< HEAD
             {
               label: "Hierarchical Machines",
               link: "/guides/hierarchical-machines",
             },
             {
-=======
-{
->>>>>>> 1617da39
               label: "Machine Enhancers",
               link: "/guides/machine-enhancers",
             },
