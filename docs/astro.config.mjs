import react from "@astrojs/react";
import starlightTypeDoc, { typeDocSidebarGroup } from "starlight-typedoc";
import starlight from "@astrojs/starlight";
import { defineConfig } from "astro/config";
import tailwindcss from "@tailwindcss/vite";

// const __dirname = path.dirname(fileURLToPath(import.meta.url));
// const twoslashConfigPath = path.resolve(__dirname, "twoslash.config.js");

// https://astro.build/config
export default defineConfig({
  // Use Netlify preview URL when available; fall back to GitHub Pages site.
  site: process.env.DEPLOY_PRIME_URL || "https://winstonfassett.github.io",
  // Control base path via env so Netlify previews can use "/" and GH Pages can use "/matchina/".
<<<<<<< HEAD
  // DEPLOY_PRIME_URL is set on all Netlify deploys (previews and production)
  base: process.env.DEPLOY_PRIME_URL ? "/" : "matchina",
=======
  // Ensure leading and trailing slashes for Astro.
  base: process.env.DEPLOY_PRIME_URL ? "/" : "/matchina/",
>>>>>>> 56c4218d
  build: {
    assets: "assets",
  },
  markdown: {
    // is this getting used?
    shikiConfig: {
      langs: [],
      wrap: true,
    },
  },
  integrations: [
    starlight({
      plugins: [
        starlightTypeDoc({
          watch: true,
          sidebar: {
            label: "Reference",
          },
          entryPoints: ["../src/index.ts"],
          tsconfig: "../tsconfig.typedoc.json",
          output: "reference",
          watch: true,
          typeDoc: {
            sort: "source-order",
            entryPointStrategy: "expand",
            tableColumnSettings: {
              hideSources: true,
            },
            blockTags: [
              "@deprecated",
              "@see",
              "@example",
              "@parameters",
              "@typeParameters",
              "@source",
              "@template",
              "@param",
              "@returns",
              "@group",
              "@property",
              "@throws",
              "@type",
              "@function",
              "@internal",
            ],
            modifierTags: [
              "@interface",
            ],
            // blockTagsPreserveOrder: ["@example", "@source", "@deprecated"],
            excludePrivate: true,
            excludeInternal: true,
            categorizeByGroup: false,
            logLevel: "Error",
            groupOrder: [
              "Interfaces",
              "Functions",
              "Type Alias",
              "Variables",
              "*",
            ],
            navigation: {
              includeGroups: true,
              includeCategories: true,
            },
            parametersFormat: "table",
            typeAliasPropertiesFormat: "table",
            propertyMembersFormat: "table",
            expandObjects: true,
            expandParameters: true,
            indexFormat: "table",
            interfacePropertiesFormat: "table",
            // interfaceMethodsFormat: "table",
            // interfaceIndexFormat: "table",
            typeDeclarationFormat: "table",

            plugin: [
              // "./src/lib/starlight-typedoc/register-theme.ts",
              "./dist/typedoc-plugin/register-theme.cjs",
              "typedoc-plugin-inline-sources",
            ],
            theme: "starlight-typedoc-custom",
            // "excludeNotDocumented": true
          },
        }),
      ],
      expressiveCode: {
        themes: ["material-theme-ocean"],
      },
      title: "Matchina",
      editLink: {
        baseUrl: "https://github.com/winstonfassett/matchina/edit/main/docs/",
      },
      social: [
        {
          icon: "github",
          label: "GitHub",
          href: "https://github.com/WinstonFassett/matchina",
        },
      ],
      sidebar: [
        {
          label: "Introduction",
          items: [
            {
              label: "Quickstart",
              link: "/guides/quickstart",
            },
            {
              label: "Installation",
              link: "/guides/installation",
            },
            {
              label: "About Matchina",
              link: "/guides/about",
            },
          ],
        },
        {
          label: "Core Concepts",
          items: [
            {
              label: "Tagged Unions",
              link: "/guides/tagged-unions",
            },
            {
              label: "State Machines",
              link: "/guides/state-machine-interface",
            },
          ],
        },
        {
          label: "Tagged Union Matchboxes",
          items: [
            {
              label: "Matchbox Factories",
              link: "/guides/matchbox-factories",
            },
            {
              label: "Matchbox Usage",
              link: "/guides/matchbox-usage",
            },
          ],
        },
        {
          label: "Machines",
          items: [
            {
              label: "Overview",
              link: "/guides/state-machines",
            },
            {
              label: "States",
              link: "/guides/states",
            },
            // {
            //   label: "Transition Machines",
            //   link: "/guides/transition-machines",
            // },
            {
              label: "Factory Machines",
              link: "/guides/machines",
            },
            {
              label: "Store Machines",
              link: "/guides/store-machine",
            },
            {
              label: "Type Inference",
              link: "/guides/machine-inference",
            },            
            {
              label: "Promise Machines",
              link: "/guides/promises",
            },
            {
              label: "Machine Enhancers",
              link: "/guides/machine-enhancers",
            },
            {
              label: "Hierarchical Machines",
              link: "/guides/hierarchical-machines",
            },
          ]
        },
        {
          label: "Machine Setup",
          items: [
            {
              label: "Lifecycle",
              link: "/guides/lifecycle",
            },
            {
              label: "Lifecycle Hooks",
              link: "/guides/lifecycle-hooks",
            },            
            {
              label: "transitionHooks()",
              link: "/guides/transition-hooks",
            },            
{
              label: "onLifecycle()",
              link: "/guides/on-lifecycle",
            },            
            { label: "Subscriptions", link: "/guides/subscriptions" },
            { label: "Declarative Effects", link: "/guides/effects" },
          ],
        },
        // {
        //   label: "Schema Validation",
        //   items: [
        //     {
        //       label: "Zod",
        //       link: "/guides/zod",
        //     },
        //     {
        //       label: "Valibot",
        //       link: "/guides/valibot",
        //     },
        //   ],
        // },
        {
          label: "Frontend Integration",
          items: [                        
            {
              label: "React",
              link: "/guides/react",
            },
          ],
        },
        // {
        //   label: "How To",
        //   collapsed: true,
        //   items: [
        //     {
        //       label: "Context",
        //       link: "/guides/context",
        //     },
        //   ],
        // },
        {
          label: "Examples",
          // collapsed: true,
          items: [
            {
              label: "Basic",
              items: [
                {
                  label: "Toggle",
                  link: "/examples/toggle",
                },
                {
                  label: "Counter",
                  link: "/examples/counter",
                },
                {
                  label: "Traffic Light",
                  link: "/examples/traffic-light",
                },
                {
                  label: "Rock-Paper-Scissors",
                  link: "/examples/rock-paper-scissors",
                },
              ],
            },
            {
              label: "Stopwatches",
              items: [
                {
                  label: "Overview",
                  link: "/examples/stopwatch-overview",
                },
                {
                  label: "Basic Stopwatch",
                  link: "/examples/stopwatch",
                },
                {
                  label: "With Hooks",
                  link: "/examples/stopwatch-using-data-and-hooks",
                },
                {
                  label: "With Transition Functions",
                  link: "/examples/stopwatch-using-data-and-transition-functions",
                },
                {
                  label: "With React State and State Effects",
                  link: "/examples/stopwatch-using-react-state-and-state-effects",
                },
                {
                  label: "With React State and Effects",
                  link: "/examples/stopwatch-using-react-state-and-effects",
                },
                {
                  label: "With External React State",
                  link: "/examples/stopwatch-using-external-react-state-and-state-effects",
                },
                {
                  label: "With Lifecycle",
                  link: "/examples/stopwatch-using-react-state-using-lifecycle-instead-of-useeffect",
                },
                {
                  label: "With Transition Hooks",
                  link: "/examples/stopwatch-using-transition-hooks-instead-of-useeffect/",
                },
              ],
            },
            {
              label: "Async",
              items: [
                {
                  label: "Async Calculator",
                  link: "/examples/async-calculator",
                },
              ],
            },
            {
              label: "Fetchers",
              items: [
                {
                  label: "Promise Machine Fetcher",
                  link: "/examples/promise-machine-fetcher",
                },
                {
                  label: "Advanced Fetcher",
                  link: "/examples/fetcher-advanced",
                },
              ],
            },
            {
              label: "Hierarchical",
              items: [
                {
                  label: "Hierarchical Traffic Light",
                  link: "/examples/hsm-traffic-light",
                },
                {
                  label: "Hierarchical Combobox",
                  link: "/examples/hsm-combobox",
                },
                {
                  label: "Hierarchical Checkout",
                  link: "/examples/hsm-checkout",
                },
              ],
            },
            {
              label: "Advanced",
              items: [
                {
                  label: "Traffic Light Simulator",
                  link: "/examples/traffic-light-extended",
                },
                {
                  label: "Authentication Flow",
                  link: "/examples/auth-flow",
                },
                {
                  label: "Checkout Flow",
                  link: "/examples/checkout",
                },
                // Currently buggy. State lags input
                // {
                //   label: "Paren Checker",
                //   link: "/examples/paren-checker",
                // },
              ],
            },
          ],
        },
        // {
        //   label: "Extras",
        //   items: [
        //   ],
        // },
        // {
        //   label: "Appendix",
        //   collapsed: true,
        //   items: [
        //     {
        //       label: "Timsy Inspiration",
        //       link: "/guides/timsy",
        //     },
        //     {
        //       label: "Unions as Machines",
        //       link: "/guides/unions-as-machine",
        //     },
        //   ],
        // },
        // {
        //   label: "Guides",
        //   items: [
        //     // Each item here is one entry in the navigation menu.
        //     { label: "Example Guide", slug: "guides/example" },
        //   ],
        // },
        // {
        //   label: "Reference",
        //   autogenerate: { directory: "reference" },
        // },
        typeDocSidebarGroup,
      ],
      customCss: ["./src/styles/global.css"],
    }),
    react(),
  ],
  vite: {
    plugins: [tailwindcss()],
  },
});<|MERGE_RESOLUTION|>--- conflicted
+++ resolved
@@ -12,13 +12,8 @@
   // Use Netlify preview URL when available; fall back to GitHub Pages site.
   site: process.env.DEPLOY_PRIME_URL || "https://winstonfassett.github.io",
   // Control base path via env so Netlify previews can use "/" and GH Pages can use "/matchina/".
-<<<<<<< HEAD
-  // DEPLOY_PRIME_URL is set on all Netlify deploys (previews and production)
-  base: process.env.DEPLOY_PRIME_URL ? "/" : "matchina",
-=======
   // Ensure leading and trailing slashes for Astro.
   base: process.env.DEPLOY_PRIME_URL ? "/" : "/matchina/",
->>>>>>> 56c4218d
   build: {
     assets: "assets",
   },
